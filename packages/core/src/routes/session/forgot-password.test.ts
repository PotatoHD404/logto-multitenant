--- conflicted
+++ resolved
@@ -15,12 +15,9 @@
 }));
 const findUserById = jest.fn(async (): Promise<User> => mockUserWithPassword);
 const updateUserById = jest.fn(async (..._args: unknown[]) => ({ userId: 'id' }));
-<<<<<<< HEAD
 const findDefaultSignInExperience = jest.fn(async () => mockSignInExperience);
-=======
 const getYesterdayDate = () => subDays(Date.now(), 1);
 const getTomorrowDate = () => addDays(Date.now(), 1);
->>>>>>> b137daeb
 
 jest.mock('@/lib/user', () => ({
   ...jest.requireActual('@/lib/user'),
