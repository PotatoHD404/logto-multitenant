import type { SignInExperience as SignInExperienceType } from '@logto/schemas';
import classNames from 'classnames';
import { useEffect, useMemo, useState } from 'react';
import { FormProvider, useForm } from 'react-hook-form';
import { toast } from 'react-hot-toast';
import { useTranslation } from 'react-i18next';
import { useParams } from 'react-router-dom';
import useSWR from 'swr';

import Button from '@/components/Button';
import Card from '@/components/Card';
import CardTitle from '@/components/CardTitle';
import ConfirmModal from '@/components/ConfirmModal';
import TabNav, { TabNavItem } from '@/components/TabNav';
import type { RequestError } from '@/hooks/use-api';
import useApi from '@/hooks/use-api';
import useSettings from '@/hooks/use-settings';
import useUiLanguages from '@/hooks/use-ui-languages';
import * as detailsStyles from '@/scss/details.module.scss';

import Preview from './components/Preview';
import SignInMethodsChangePreview from './components/SignInMethodsChangePreview';
import Skeleton from './components/Skeleton';
import Welcome from './components/Welcome';
import usePreviewConfigs from './hooks';
import * as styles from './index.module.scss';
import BrandingTab from './tabs/BrandingTab';
import OthersTab from './tabs/OthersTab';
<<<<<<< HEAD
import SignUpAndSignInTab from './tabs/SignUpAndSignInTab';
import { SignInExperienceForm } from './types';
=======
import SignInMethodsTab from './tabs/SignInMethodsTab';
import type { SignInExperienceForm } from './types';
>>>>>>> 380d2e5a
import { compareSignInMethods, signInExperienceParser } from './utilities';

const SignInExperience = () => {
  const { t } = useTranslation(undefined, { keyPrefix: 'admin_console' });
  const { tab } = useParams();
  const { data, error, mutate } = useSWR<SignInExperienceType, RequestError>('/api/sign-in-exp');
  const { settings, error: settingsError, updateSettings, mutate: mutateSettings } = useSettings();
  const { error: languageError, isLoading: isLoadingLanguages } = useUiLanguages();
  const [dataToCompare, setDataToCompare] = useState<SignInExperienceType>();

  const methods = useForm<SignInExperienceForm>();
  const {
    reset,
    handleSubmit,
    getValues,
    watch,
    formState: { isSubmitting, isDirty },
  } = methods;
  const api = useApi();
  const formData = watch();

  const previewConfigs = usePreviewConfigs(formData, isDirty, data);

  const defaultFormData = useMemo(() => {
    if (!data) {
      return;
    }

    return signInExperienceParser.toLocalForm(data);
  }, [data]);

  useEffect(() => {
    if (defaultFormData && !isDirty) {
      reset(defaultFormData);
    }
  }, [reset, isDirty, defaultFormData]);

  const saveData = async () => {
    const updatedData = await api
      .patch('/api/sign-in-exp', {
        json: signInExperienceParser.toRemoteModel(getValues()),
      })
      .json<SignInExperienceType>();
    void mutate(updatedData);
    await updateSettings({ signInExperienceCustomized: true });
    toast.success(t('general.saved'));
  };

  const onSubmit = handleSubmit(async (formData) => {
    if (!data || isSubmitting) {
      return;
    }

    const formatted = signInExperienceParser.toRemoteModel(formData);

    // Sign-in methods changed, need to show confirm modal first.
    if (!compareSignInMethods(data, formatted)) {
      setDataToCompare(formatted);

      return;
    }

    await saveData();
  });

  if ((!settings && !settingsError) || (!data && !error) || isLoadingLanguages) {
    return <Skeleton />;
  }

  if (!settings && settingsError) {
    return <div>{settingsError.body?.message ?? settingsError.message}</div>;
  }

  if (languageError) {
    return <div>{languageError.body?.message ?? languageError.message}</div>;
  }

  if (!settings?.signInExperienceCustomized) {
    return (
      <Welcome
        mutate={() => {
          void mutateSettings();
          void mutate();
        }}
      />
    );
  }

  return (
    <div className={styles.wrapper}>
      <div className={classNames(styles.setup, detailsStyles.container)}>
        <Card className={styles.card}>
          <CardTitle title="sign_in_exp.title" subtitle="sign_in_exp.description" />
          <TabNav className={styles.tabs}>
            <TabNavItem href="/sign-in-experience/branding">
              {t('sign_in_exp.tabs.branding')}
            </TabNavItem>
            <TabNavItem href="/sign-in-experience/sign-up-and-sign-in">
              {t('sign_in_exp.tabs.sign_up_and_sign_in')}
            </TabNavItem>
            <TabNavItem href="/sign-in-experience/others">
              {t('sign_in_exp.tabs.others')}
            </TabNavItem>
          </TabNav>
          {!data && error && <div>{`error occurred: ${error.body?.message ?? error.message}`}</div>}
          {data && defaultFormData && (
            <FormProvider {...methods}>
              <form className={styles.formWrapper} onSubmit={onSubmit}>
                <div className={classNames(detailsStyles.body, styles.form)}>
                  {tab === 'branding' && (
                    <BrandingTab defaultData={defaultFormData} isDataDirty={isDirty} />
                  )}
                  {tab === 'sign-up-and-sign-in' && (
                    <SignUpAndSignInTab defaultData={defaultFormData} isDataDirty={isDirty} />
                  )}
                  {tab === 'others' && (
                    <OthersTab defaultData={defaultFormData} isDataDirty={isDirty} />
                  )}
                </div>
                <div className={detailsStyles.footer}>
                  <div className={detailsStyles.footerMain}>
                    <Button
                      isLoading={isSubmitting}
                      type="primary"
                      size="large"
                      htmlType="submit"
                      title="general.save_changes"
                    />
                  </div>
                </div>
              </form>
            </FormProvider>
          )}
        </Card>
      </div>
      {formData.id && <Preview signInExperience={previewConfigs} />}
      {data && (
        <ConfirmModal
          isOpen={Boolean(dataToCompare)}
          onCancel={() => {
            setDataToCompare(undefined);
          }}
          onConfirm={async () => {
            await saveData();
            setDataToCompare(undefined);
          }}
        >
          {dataToCompare && <SignInMethodsChangePreview before={data} after={dataToCompare} />}
        </ConfirmModal>
      )}
    </div>
  );
};

export default SignInExperience;<|MERGE_RESOLUTION|>--- conflicted
+++ resolved
@@ -26,13 +26,8 @@
 import * as styles from './index.module.scss';
 import BrandingTab from './tabs/BrandingTab';
 import OthersTab from './tabs/OthersTab';
-<<<<<<< HEAD
 import SignUpAndSignInTab from './tabs/SignUpAndSignInTab';
-import { SignInExperienceForm } from './types';
-=======
-import SignInMethodsTab from './tabs/SignInMethodsTab';
 import type { SignInExperienceForm } from './types';
->>>>>>> 380d2e5a
 import { compareSignInMethods, signInExperienceParser } from './utilities';
 
 const SignInExperience = () => {
