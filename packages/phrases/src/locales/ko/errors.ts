const errors = {
  auth: {
    authorization_header_missing: '인증 헤더가 존재하지 않아요.',
    authorization_token_type_not_supported: '해당 인증 방법을 지원하지 않아요.',
    unauthorized: '인증되지 않았어요. 로그인 정보와 범위를 확인해주세요.',
    forbidden: '접근이 금지되었어요. 로그인 권한와 직책을 확인해주세요.',
    expected_role_not_found:
      'Expected role not found. Please check your user roles and permissions.',
    jwt_sub_missing: 'JWT에서 `sub`를 찾을 수 없어요.',
    require_re_authentication: 'Re-authentication is required to perform a protected action.', // UNTRANSLATED
  },
  guard: {
    invalid_input: '{{type}} 요청 타입은 유효하지 않아요.',
    invalid_pagination: '요청의 Pagination 값이 유효하지 않아요.',
  },
  oidc: {
    aborted: 'End 사용자가 상호 작용을 중단했어요.',
    invalid_scope: '{{scope}} 범위를 지원하지 않아요.',
    invalid_scope_plural: '{{scopes}} 범위들을 지원하지 않아요.',
    invalid_token: '유요하지 않은 토큰이 제공되었어요.',
    invalid_client_metadata: '유효하지 않은 클라이언트 메타데이터가 제공되었어요.',
    insufficient_scope: '요청된 {{scopes}} 범위에서 Access 토큰을 찾을 수 없어요.',
    invalid_request: '요청이 유효하지 않아요.',
    invalid_grant: '승인 요청이 유효하지 않아요.',
    invalid_redirect_uri: '`redirect_uri`가 등록된 클라이언트의 `redirect_uris`와 일치하지 않아요.',
    access_denied: '접근이 금지되었어요.',
    invalid_target: '유요하지 않은 리소스 표시에요..',
    unsupported_grant_type: '지원하지 않는 `grant_type` 요청이에요.',
    unsupported_response_mode: '지원하지 않는 `response_mode` 요청이에요.',
    unsupported_response_type: '지원하지 않은 `response_type` 요청이에요.',
    provider_error: 'OIDC 내부 오류: {{message}}.',
  },
  user: {
    username_exists_register: '사용자 이름이 이미 등록되있어요.',
    email_exists_register: '이메일이 이미 등록되있어요.',
    phone_exists_register: '휴대전화번호가 이미 등록되있어요.',
    invalid_email: '유효하지 않은 이메일이예요.',
    invalid_phone: '유효하지 않은 휴대전화번호에요',
    email_not_exists: '이메일 주소가 아직 등록되지 않았어요.',
    phone_not_exists: '휴대전화번호가 아직 등록되지 않았어요.',
    identity_not_exists: '소셜 계정이 아직 등록되지 않았어요.',
    identity_exists: '소셜 계정이 이미 등록되있어요.',
    invalid_role_names: '직책 명({{roleNames}})이 유효하지 않아요.',
    cannot_delete_self: 'You cannot delete yourself.', // UNTRANSLATED
    sign_up_method_not_enabled: 'This sign up method is not enabled.', // UNTRANSLATED
    sign_in_method_not_enabled: 'This sign in method is not enabled.', // UNTRANSLATED
    same_password: 'New password cannot be the same as your old password.', // UNTRANSLATED
    require_password: 'You need to set a password before signing-in.', // UNTRANSLATED
    password_exists: 'Your password has been set.', // UNTRANSLATED
<<<<<<< HEAD
    require_username: 'You need to set a username before sign in.', // UNTRANSLATED
    username_exists: 'Your username has been set.', // UNTRANSLATED
    require_email: 'You need to set an email before sign in.', // UNTRANSLATED
    email_exists: 'Your email has been set.', // UNTRANSLATED
    require_sms: 'You need to set a phone before sign in.', // UNTRANSLATED
    sms_exists: 'Your phone has been set.', // UNTRANSLATED
    require_email_or_sms: 'You need to set a phone or email before sign in.', // UNTRANSLATED
    suspended: 'This account is suspended.', // UNTRANSLATED
=======
    require_username: 'You need to set a username before signing-in.', // UNTRANSLATED
    username_exists: 'This username is already in use.', // UNTRANSLATED
    require_email: 'You need to add an email address before signing-in.', // UNTRANSLATED
    email_exists: 'This email is associated with an existing account.', // UNTRANSLATED
    require_sms: 'You need to add a phone number before signing-in.', // UNTRANSLATED
    sms_exists: 'This phone number is associated with an existing account.', // UNTRANSLATED
    require_email_or_sms: 'You need to add an email address or phone number before signing-in.', // UNTRANSLATED
>>>>>>> b466d10d
  },
  password: {
    unsupported_encryption_method: '{{name}} 암호화 방법을 지원하지 않아요.',
    pepper_not_found: '비밀번호 Pepper를 찾을 수 없어요. Core 환경설정을 확인해주세요.',
  },
  session: {
    not_found: '세션을 찾을 수 없어요. 다시 로그인해주세요.',
    invalid_credentials: '유효하지 않은 로그인 정보예요. 입력된 값을 다시 확인해주세요.',
    invalid_sign_in_method: '현재 로그인 방법을 지원하지 않아요.',
    invalid_connector_id: '소셜 ID {{connectorId}}를 찾을 수 없어요..',
    insufficient_info: '로그인 정보가 충분하지 않아요.',
    connector_id_mismatch: '연동 ID가 세션 정보와 일치하지 않아요.',
    connector_session_not_found: '연동 세션을 찾을 수 없어요. 다시 로그인해주세요.',
    verification_session_not_found:
      'The verification was not successful. Restart the verification flow and try again.', // UNTRANSLATED
    verification_expired:
      'The connection has timed out. Verify again to ensure your account safety.', // UNTRANSLATED
    unauthorized: '로그인을 먼저 해주세요.',
    unsupported_prompt_name: '지원하지 않는 Prompt 이름이예요.',
    forgot_password_not_enabled: 'Forgot password is not enabled.', // UNTRANSLATED
  },
  connector: {
    general: '연동 중에 알 수 없는 오류가 발생했어요. {{errorDescription}}',
    not_found: '{{type}} 값을 가진 연동 종류를 찾을 수 없어요.',
    not_enabled: '연동이 활성화 되지 않았어요.',
    invalid_metadata: "The connector's metadata is invalid.", // UNTRANSLATED
    invalid_config_guard: "The connector's config guard is invalid.", // UNTRANSLATED
    unexpected_type: "The connector's type is unexpected.", // UNTRANSLATED
    invalid_request_parameters: 'The request is with wrong input parameter(s).', // UNTRANSLATED
    insufficient_request_parameters: '요청 데이터에서 일부 정보가 없어요.',
    invalid_config: '연동 설정이 유효하지 않아요.',
    invalid_response: '연동 응답이 유효하지 않아요.',
    template_not_found: '연동 예제 설정을 찾을 수 없어요.',
    not_implemented: '{{method}}은 아직 구현되지 않았어요.',
    social_invalid_access_token: '연동 서비스의 Access 토큰이 유효하지 않아요.',
    invalid_auth_code: '연동 서비스의 Auth 코드가 유효하지 않아요.',
    social_invalid_id_token: '연동 서비스의 ID 토큰이 유효하지 않아요.',
    authorization_failed: '사용자의 인증 과정이 성공적으로 마무리되지 않았어요.',
    social_auth_code_invalid: 'Access 토큰을 가져올 수 없어요. Authorization 코드를 확인해주세요.',
    more_than_one_sms: '연동된 SMS 서비스가 1개 이상이여야 해요.',
    more_than_one_email: '연동된 이메일 서비스가 1개 이상이여야 해요.',
    db_connector_type_mismatch: '종류가 일치하지 않은 연동 서비스가 DB에 존재해요.',
  },
  passcode: {
    phone_email_empty: '휴대전화번호 그리고 이메일이 비어있어요.',
    not_found: '비밀번호를 찾을 수 없어요. 비밀번호를 먼저 보내주세요.',
    phone_mismatch: '휴대전화번호가 일치하지 않아요. 새로운 비밀번호를 요청해주세요.',
    email_mismatch: '이메일이 일치하지 않아요. 새로운 비밀번호를 요청해주세요.',
    code_mismatch: '비밀번호가 유효하지 않아요.',
    expired: '비밀번호가 만료되었어요. 새로운 비밀번호를 요청해주세요.',
    exceed_max_try: '해당 비밀번호는 인증 횟수를 초과하였어요. 새로운 비밀번호를 요청해주세요.',
  },
  sign_in_experiences: {
    empty_content_url_of_terms_of_use:
      '이용약관 URL이 비어있어요. 이용약관이 활성화되어있다면, 이용약관 URL를 설정해주세요.',
    empty_logo: '로고 URL을 입력해주세요.',
    empty_slogan: '브랜딩 슬로건이 비어있어요. 슬로건을 사용한다면, 내용을 설정해주세요.',
    empty_social_connectors: '연동된 소셜이 없어요. 소셜 로그인을 사용한다면, 연동해주세요.',
    enabled_connector_not_found: '활성된 {{type}} 연동을 찾을 수 없어요.',
    not_one_and_only_one_primary_sign_in_method:
      '반드시 하나의 메인 로그인 방법이 설정되어야 해요. 입력된 값을 확인해주세요.',
    username_requires_password: 'Must enable set a password for username sign up identifier.', // UNTRANSLATED
    passwordless_requires_verify: 'Must enable verify for email/phone sign up identifier.', // UNTRANSLATED
    miss_sign_up_identifier_in_sign_in: 'Sign in methods must contain the sign up identifier.', // UNTRANSLATED
    password_sign_in_must_be_enabled:
      'Password sign in must be enabled when set a password is required in sign up.', // UNTRANSLATED
    code_sign_in_must_be_enabled:
      'Verification code sign in must be enabled when set a password is not required in sign up.', // UNTRANSLATED
    unsupported_default_language: 'This language - {{language}} is not supported at the moment.', // UNTRANSLATED
    at_least_one_authentication_factor: 'You have to select at least one authentication factor.', // UNTRANSLATED
  },
  localization: {
    cannot_delete_default_language:
      '{{languageTag}} is set as your default language and can’t be deleted.', // UNTRANSLATED
    invalid_translation_structure: 'Invalid data schemas. Please check your input and try again.', // UNTRANSLATED
  },
  swagger: {
    invalid_zod_type: '유요하지 않은 Zod 종류에요. Route Guard 설정을 확인해주세요.',
    not_supported_zod_type_for_params:
      '지원되지 않는 Zod 종류예요. Route Guard 설정을 확인해주세요.',
  },
  entity: {
    create_failed: '{{name}} 생성을 실패하였어요..',
    not_exists: '{{name}}는 존재하지 않아요.',
    not_exists_with_id: '{{id}} ID를 가진 {{name}}는 존재하지 않아요.',
    not_found: '리소스가 존재하지 않아요.',
  },
  log: {
    invalid_type: 'The log type is invalid.', // UNTRANSLATED
  },
};

export default errors;<|MERGE_RESOLUTION|>--- conflicted
+++ resolved
@@ -47,16 +47,6 @@
     same_password: 'New password cannot be the same as your old password.', // UNTRANSLATED
     require_password: 'You need to set a password before signing-in.', // UNTRANSLATED
     password_exists: 'Your password has been set.', // UNTRANSLATED
-<<<<<<< HEAD
-    require_username: 'You need to set a username before sign in.', // UNTRANSLATED
-    username_exists: 'Your username has been set.', // UNTRANSLATED
-    require_email: 'You need to set an email before sign in.', // UNTRANSLATED
-    email_exists: 'Your email has been set.', // UNTRANSLATED
-    require_sms: 'You need to set a phone before sign in.', // UNTRANSLATED
-    sms_exists: 'Your phone has been set.', // UNTRANSLATED
-    require_email_or_sms: 'You need to set a phone or email before sign in.', // UNTRANSLATED
-    suspended: 'This account is suspended.', // UNTRANSLATED
-=======
     require_username: 'You need to set a username before signing-in.', // UNTRANSLATED
     username_exists: 'This username is already in use.', // UNTRANSLATED
     require_email: 'You need to add an email address before signing-in.', // UNTRANSLATED
@@ -64,7 +54,7 @@
     require_sms: 'You need to add a phone number before signing-in.', // UNTRANSLATED
     sms_exists: 'This phone number is associated with an existing account.', // UNTRANSLATED
     require_email_or_sms: 'You need to add an email address or phone number before signing-in.', // UNTRANSLATED
->>>>>>> b466d10d
+    suspended: 'This account is suspended.', // UNTRANSLATED
   },
   password: {
     unsupported_encryption_method: '{{name}} 암호화 방법을 지원하지 않아요.',
